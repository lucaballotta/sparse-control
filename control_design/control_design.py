--- conflicted
+++ resolved
@@ -176,11 +176,7 @@
         return schedule, cost_best
     
 
-<<<<<<< HEAD
-    def greedy_backwards(self) -> tuple[list[list[int]], float]:
-=======
-    def greedy_backwards(self, verbose: bool = False) -> Tuple[List[List[int]], float]:
->>>>>>> 37a2a795
+    def greedy_backwards(self) -> Tuple[List[List[int]], float]:
         schedule_best = [None] * self.cost.h
         Bs = [self.B] * self.cost.h if isinstance(self.B, np.ndarray) else self.B
         A_curr = np.eye(self.n)
@@ -251,11 +247,7 @@
         return schedule_best, cost_best
 
 
-<<<<<<< HEAD
-    def greedy_forward(self) -> tuple[list[list[int]], float]:
-=======
-    def greedy_forward(self, verbose: bool = False) -> Tuple[List[List[int]], float]:
->>>>>>> 37a2a795
+    def greedy_forward(self) -> Tuple[List[List[int]], float]:
         schedule_best = [None for _ in range(self.cost.h)]
         Bs = [self.B] * self.cost.h if isinstance(self.B, np.ndarray) else self.B
         col_space_contr_mat = None
@@ -328,34 +320,14 @@
     def greedy_k(self,
                 k: int,
                 B_curr: np.ndarray,
-<<<<<<< HEAD
                 ch_cand: list[int],
                 Bs: list[np.ndarray],
                 eps: float,
                 rank_mat: np.ndarray
-    ):
+    ) -> List[int]:
         cost_curr_best = np.inf
         Bs_cand = deepcopy(Bs)
         schedule_k = []
-=======
-                ch_cand: List[int],
-                schedule_k: List[int],
-                Bs: List[np.ndarray],
-                eps: float = 0.,
-                verbose: bool = False,
-                check_rank : bool = False,
-                rank_mat: np.ndarray = None
-    ) -> List[int]:
-        if len(schedule_k):
-            Bs[-1-k] = B_curr[:, schedule_k]
-            cost_curr_best = self.cost.compute(self.A, Bs)
-
-        else:
-            cost_curr_best = np.inf
-
-        Bs_cand = deepcopy(Bs)
-        iter = 1
->>>>>>> 37a2a795
         while len(schedule_k) < self.s:
             cand_best = None
             for cand in ch_cand:
@@ -382,14 +354,6 @@
             else:
                 break
 
-<<<<<<< HEAD
-=======
-            iter += 1
-
-        if verbose:
-            print(f'Cost at iter {k}:', truncate_float(cost_curr_best, PRINT_DIGITS))
-
->>>>>>> 37a2a795
         return schedule_k
     
 
