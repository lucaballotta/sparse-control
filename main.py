import datetime
import os.path
import pickle

from numpy.linalg import matrix_rank
from copy import deepcopy

from control_design.control_design import Designer
from control_design.cost_function import CostFunction

<<<<<<< HEAD
# import model matrices A and B
from examples.ex2 import *
=======
# to save results
save_vars = True

# set up control design problem
## import model matrices A and B
exp_id = 4
if exp_id == 1:
    from examples.ex1 import *
elif exp_id == 2:
    from examples.ex2 import *
elif exp_id == 3:
    from examples.ex3 import *
elif exp_id == 4:
    from examples.ex4 import *
elif exp_id == 5:
    from examples.ex5 import *
>>>>>>> 37a2a795

## set sparsity constraint
sparsity = max(len(A) - matrix_rank(A), 1)
print('\n')
print(f'sparsity: {sparsity}')

## set time horizon
h = len(A)

## set cost function
cost = 'tr-inv'
cost_func = CostFunction(h, cost)

## run design algorithms
### fully actuated
cost_fully_actuated = cost_func.compute(A, B)
print(f'cost fully actuated: {cost_fully_actuated} \n')

<<<<<<< HEAD
# all actuator active at last time step
B_all_last = [np.zeros_like(B), B]
cost_all_last = cost_func.compute(A, B_all_last)
print(f'cost all actuator active at last time step: {cost_all_last} \n')

# forward greedy
=======
### s-sparse greedy
>>>>>>> 37a2a795
algo = 'greedy-f'
designer = Designer(A, B, sparsity, cost_func, algo)
schedule_s_greedy, cost_s_greedy = designer.design()
schedule_s_greedy = [schedule_k for schedule_k in schedule_s_greedy if len(schedule_k) > 0]

print('s-sparse greedy:')
print('input schedule:', schedule_s_greedy)
print(f'cost: {cost_s_greedy} \n')

### s-sparse greedy + MCMC
designer.set_algo('mcmc')
schedule_s_greedy_mcmc, cost_s_greedy_mcmc = designer.design(schedule=deepcopy(schedule_s_greedy))

print('s-sparse greedy + MCMC:')
print('input schedule:', schedule_s_greedy_mcmc)
print(f'cost: {cost_s_greedy_mcmc} \n')

### naive greedy
designer.set_algo('greedy')
schedule_greedy, cost_greedy = designer.design(eps=1e-10)
schedule_greedy = [schedule_k for schedule_k in schedule_greedy if len(schedule_k) > 0]

print('greedy:')
print('input schedule:', schedule_greedy)
print(f'cost: {cost_greedy} \n')

### naive greedy + MCMC
designer.set_algo('mcmc')
schedule_greedy_mcmc, cost_greedy_mcmc = designer.design(schedule=deepcopy(schedule_greedy))

print('greedy + MCMC:')
print('input schedule:', schedule_greedy_mcmc)
print(f'cost: {cost_greedy_mcmc} \n')

### naive greedy + MCMC checking rank
schedule_greedy_mcmc_rk, cost_greedy_mcmc_rk = designer.design(schedule=schedule_greedy, check_rank=True)

print('greedy + MCMC with rank check:')
print('input schedule:', schedule_greedy_mcmc_rk)
print(f'cost: {cost_greedy_mcmc_rk}')

# log out results
if save_vars:
    dir_name = 'exp'
    if not os.path.isdir(dir_name):
        os.mkdir(dir_name)

    file_name = 'ex' + str(exp_id) + '_' + datetime.datetime.now().strftime('%Y%m%d%I%M')
    with open(dir_name + '/' + file_name + '.pickle', 'wb') as file:
        pickle.dump({
            'A': A,
            'B': B,
            's': sparsity,
            'cost': cost,
            'cost_fully_actuated': cost_fully_actuated,
            's_greedy': (schedule_s_greedy, cost_s_greedy),
            's_greedy_mcmc': (schedule_s_greedy_mcmc, cost_s_greedy_mcmc),
            'greedy': (schedule_greedy, cost_greedy),
            'greedy_mcmc': (schedule_greedy_mcmc, cost_greedy_mcmc),
            'greedy_mcmc_rk': (schedule_greedy_mcmc_rk, cost_greedy_mcmc_rk)
        }, file)<|MERGE_RESOLUTION|>--- conflicted
+++ resolved
@@ -8,10 +8,6 @@
 from control_design.control_design import Designer
 from control_design.cost_function import CostFunction
 
-<<<<<<< HEAD
-# import model matrices A and B
-from examples.ex2 import *
-=======
 # to save results
 save_vars = True
 
@@ -28,7 +24,6 @@
     from examples.ex4 import *
 elif exp_id == 5:
     from examples.ex5 import *
->>>>>>> 37a2a795
 
 ## set sparsity constraint
 sparsity = max(len(A) - matrix_rank(A), 1)
@@ -47,16 +42,7 @@
 cost_fully_actuated = cost_func.compute(A, B)
 print(f'cost fully actuated: {cost_fully_actuated} \n')
 
-<<<<<<< HEAD
-# all actuator active at last time step
-B_all_last = [np.zeros_like(B), B]
-cost_all_last = cost_func.compute(A, B_all_last)
-print(f'cost all actuator active at last time step: {cost_all_last} \n')
-
-# forward greedy
-=======
 ### s-sparse greedy
->>>>>>> 37a2a795
 algo = 'greedy-f'
 designer = Designer(A, B, sparsity, cost_func, algo)
 schedule_s_greedy, cost_s_greedy = designer.design()
